// Copyright (c) Microsoft. All rights reserved. 
// Licensed under the MIT license. See LICENSE file in the project root for full license information.

using FluentAssertions;
using Microsoft.Its.Domain.Testing;
using Microsoft.Its.Domain.Tests;
using Microsoft.Its.Recipes;
using NUnit.Framework;
using System;
using System.Collections.Generic;
using System.Data.Entity;
using System.Linq;
using System.Threading.Tasks;

namespace Microsoft.Its.Domain.Sql.Tests
{
    [TestFixture]
    public class SqlReservationServiceTests : ReservationServiceTests
    {
        static SqlReservationServiceTests()
        {
            ReservationServiceDbContext.NameOrConnectionString =
                @"Data Source=(localdb)\v11.0; Integrated Security=True; MultipleActiveResultSets=False; Initial Catalog=ItsCqrsTestsReservationService";
            EventStoreDbContext.NameOrConnectionString =
                @"Data Source=(localdb)\v11.0; Integrated Security=True; MultipleActiveResultSets=False; Initial Catalog=ItsCqrsTestsEventStore";
            Database.SetInitializer(new ReservationServiceDatabaseInitializer());
            Database.SetInitializer(new EventStoreDatabaseInitializer<EventStoreDbContext>());

#if !DEBUG
            new ReservationServiceDbContext().Database.Delete();
#endif

            using (var db = new ReservationServiceDbContext())
            {
                new ReservationServiceDatabaseInitializer().InitializeDatabase(db);
            }
        }

        protected override void Configure(Configuration configuration, Action onSave = null)
        {
            configuration.UseSqlReservationService()
                .UseSqlEventStore()
                .UseEventBus(new FakeEventBus());
        }

        protected override IEventSourcedRepository<TAggregate> CreateRepository<TAggregate>(
            Action onSave = null)
        {
            var repository = Configuration.Current.Repository<TAggregate>() as SqlEventSourcedRepository<TAggregate>;

            if (onSave != null)
            {
                repository.GetEventStoreContext = () =>
                {
                    onSave();
                    return new EventStoreDbContext();
                };
            }

            return repository;
        }

        [Test]
        public async Task When_simultaneous_reservations_are_placed_for_one_of_a_fixed_quantity_of_a_resource_then_different_values_are_reserved()
        {
            //arrange
            var reservationService1 = new SqlReservationService();
            var reservationService2 = new SqlReservationService();

            // given a fixed quantity of some resource, e.g. promo codes:
            var promoCode = "promo-code-" + Any.Word();
            var reservedValue1 = "firstValue:" + Any.Guid();
            var reservedValue2 = "SecondValue:" + Any.Guid();
            await reservationService1.Reserve(reservedValue1, promoCode, Any.CamelCaseName(), TimeSpan.FromDays(-1));
            await reservationService2.Reserve(reservedValue2, promoCode, Any.CamelCaseName(), TimeSpan.FromDays(-1));

            //Both services retrieve the same entry on the first reservation attempt
            //A subsequent call will give a different entry
            var db1 = new ReservationServiceDbContext();
            var db2 = new ReservationServiceDbContext();
            reservationService1.CreateReservationServiceDbContext = () => db1;
            reservationService2.CreateReservationServiceDbContext = () => db2;

            var entry1 = db1.ReservedValues.Single(r => r.Value == reservedValue1);
            var entry_1 = db2.ReservedValues.Single(r => r.Value == reservedValue1);
            var entry2 = db2.ReservedValues.Single(r => r.Value == reservedValue2);

            var queue = new Queue<ReservedValue>(new[]
            {
                entry_1,
                entry2
            });

            reservationService1.GetValueToReserve = (reservedValues, scope, now) => Task.FromResult(entry1);
            reservationService2.GetValueToReserve = (reservedValues, scope, now) => Task.FromResult(queue.Dequeue());

            //act
<<<<<<< HEAD
            var result = await reservationService1.ReserveAny(
                scope: promoCode,
                ownerToken: Any.FullName(),
                lease: TimeSpan.FromMinutes(2),
                confirmationToken: Any.CamelCaseName());

            var result2 = await reservationService2.ReserveAny(
                scope: promoCode,
                ownerToken: Any.FullName(),
                lease: TimeSpan.FromMinutes(2),
                confirmationToken: Any.CamelCaseName());

            //assert
            result.Should().NotBe(result2);
        }
    }
=======
            var result = await reservationService1.ReserveAny(
                scope: promoCode,
                ownerToken: Any.FullName(),
                lease: TimeSpan.FromMinutes(2), 
                confirmationToken: Any.CamelCaseName());

            var result2 = await reservationService2.ReserveAny(
                scope: promoCode,
                ownerToken: Any.FullName(),
                lease: TimeSpan.FromMinutes(2), 
                confirmationToken: Any.CamelCaseName());

            //assert
            result.Should().NotBe(result2);
        }

        [Test]
        public async Task If_a_fixed_quantity_of_resource_had_been_depleted_then_reservations_cant_be_made()
        {
            var reservationService = new SqlReservationService();

            // given a fixed quantity of some resource where the resource has been used
            var word = Any.Word();
            var ownerToken = Any.Guid().ToString();
            var promoCode = "promo-code-" + word;
            var reservedValue = Any.Guid().ToString();
            var userConfirmationCode = Any.Guid().ToString();
            await reservationService.Reserve(reservedValue, promoCode, reservedValue, TimeSpan.FromDays(-1));

            //act
            var result = await reservationService.ReserveAny(
                scope: promoCode,
                ownerToken: ownerToken,
                lease: TimeSpan.FromMinutes(-2), confirmationToken: userConfirmationCode);

            result.Should().Be(reservedValue);
            await reservationService.Confirm(userConfirmationCode, promoCode, ownerToken);

            //assert
            result = await reservationService.ReserveAny(
                scope: promoCode,
                ownerToken: Any.FullName(),
                lease: TimeSpan.FromMinutes(2), confirmationToken: Any.Guid().ToString());
            result.Should().BeNull();
        }

        
        [Test]
        public async Task Confirmation_token_cant_be_used_twice_by_different_owners_for_the_same_resource()
        {
            var reservationService = new SqlReservationService();

            // given a fixed quantity of some resource where the resource has been used
            var word = Any.Word();
            var ownerToken = Any.Guid().ToString();
            var promoCode = "promo-code-" + word;
            var reservedValue = Any.Guid().ToString();
            var confirmationToken = Any.Guid().ToString();
            await reservationService.Reserve(reservedValue, promoCode, reservedValue, TimeSpan.FromDays(-1));
            await reservationService.Reserve(Any.Guid().ToString(), promoCode, reservedValue, TimeSpan.FromDays(-1));

            //act
            await reservationService.ReserveAny(
                scope: promoCode,
                ownerToken: ownerToken,
                confirmationToken: confirmationToken);

            //assert
            Action reserve = () =>
            {
                var result = reservationService.ReserveAny(
                    scope: promoCode,
                    ownerToken: Any.FullName(),
                    lease: TimeSpan.FromMinutes(2), confirmationToken: confirmationToken)
                                               .Result;
            };
            reserve.ShouldThrow<DbUpdateException>();
        }

        [Test]
        public async Task When_confirmation_token_is_used_twice_for_the_same_unconfirmed_reservation_then_ReserveAny_extends_the_lease()
        {
            var reservationService = new SqlReservationService();

            // given a fixed quantity of some resource where the resource has been used
            //todo:(this needs to be done via an interface rather then just calling reserve multiple times)
            var word = Any.Word();
            var ownerToken = Any.Guid().ToString();
            var promoCode = "promo-code-" + word;
            var reservedValue = Any.Guid().ToString();
            var confirmationToken = Any.Guid().ToString();
            await reservationService.Reserve(reservedValue, promoCode, reservedValue, TimeSpan.FromDays(-1));
            await reservationService.Reserve(Any.Guid().ToString(), promoCode, reservedValue, TimeSpan.FromDays(-1));

            //act
            var firstAttempt = await reservationService.ReserveAny(
                scope: promoCode,
                ownerToken: ownerToken,
                confirmationToken: confirmationToken);

            //assert
            var secondAttempt = await reservationService.ReserveAny(
                scope: promoCode,
                ownerToken: ownerToken,
                lease: TimeSpan.FromMinutes(2),
                confirmationToken: confirmationToken);

            secondAttempt.Should()
                         .NotBeNull()
                         .And
                         .Be(firstAttempt);
        }

        [Test]
        public async Task When_ReserveAny_is_called_for_a_scope_that_has_no_entries_at_all_then_it_returns_false()
        {
            var reservationService = new SqlReservationService();

            var value = await reservationService.ReserveAny(Any.CamelCaseName(), Any.CamelCaseName(), TimeSpan.FromMinutes(1));

            value.Should().BeNull();
        }

        [Test]
        public async Task When_Confirm_is_called_for_a_nonexistent_reservation_then_it_returns_false()
        {
            var reservationService = new SqlReservationService();

            var value = await reservationService.Confirm(Any.CamelCaseName(), Any.CamelCaseName(), Any.CamelCaseName());

            value.Should().BeFalse();
        }
    }

    public class UserNameConfirmer : IHaveConsequencesWhen<CustomerAccount.UserNameAcquired>
    {
        public void HaveConsequences(CustomerAccount.UserNameAcquired @event)
        {
            Configuration.Global.ReservationService.Confirm(
                @event.UserName,
                "UserName",
                @event.UserName).Wait();
        }
    }
>>>>>>> 1bf8e214
}<|MERGE_RESOLUTION|>--- conflicted
+++ resolved
@@ -95,7 +95,6 @@
             reservationService2.GetValueToReserve = (reservedValues, scope, now) => Task.FromResult(queue.Dequeue());
 
             //act
-<<<<<<< HEAD
             var result = await reservationService1.ReserveAny(
                 scope: promoCode,
                 ownerToken: Any.FullName(),
@@ -111,130 +110,6 @@
             //assert
             result.Should().NotBe(result2);
         }
-    }
-=======
-            var result = await reservationService1.ReserveAny(
-                scope: promoCode,
-                ownerToken: Any.FullName(),
-                lease: TimeSpan.FromMinutes(2), 
-                confirmationToken: Any.CamelCaseName());
-
-            var result2 = await reservationService2.ReserveAny(
-                scope: promoCode,
-                ownerToken: Any.FullName(),
-                lease: TimeSpan.FromMinutes(2), 
-                confirmationToken: Any.CamelCaseName());
-
-            //assert
-            result.Should().NotBe(result2);
-        }
-
-        [Test]
-        public async Task If_a_fixed_quantity_of_resource_had_been_depleted_then_reservations_cant_be_made()
-        {
-            var reservationService = new SqlReservationService();
-
-            // given a fixed quantity of some resource where the resource has been used
-            var word = Any.Word();
-            var ownerToken = Any.Guid().ToString();
-            var promoCode = "promo-code-" + word;
-            var reservedValue = Any.Guid().ToString();
-            var userConfirmationCode = Any.Guid().ToString();
-            await reservationService.Reserve(reservedValue, promoCode, reservedValue, TimeSpan.FromDays(-1));
-
-            //act
-            var result = await reservationService.ReserveAny(
-                scope: promoCode,
-                ownerToken: ownerToken,
-                lease: TimeSpan.FromMinutes(-2), confirmationToken: userConfirmationCode);
-
-            result.Should().Be(reservedValue);
-            await reservationService.Confirm(userConfirmationCode, promoCode, ownerToken);
-
-            //assert
-            result = await reservationService.ReserveAny(
-                scope: promoCode,
-                ownerToken: Any.FullName(),
-                lease: TimeSpan.FromMinutes(2), confirmationToken: Any.Guid().ToString());
-            result.Should().BeNull();
-        }
-
-        
-        [Test]
-        public async Task Confirmation_token_cant_be_used_twice_by_different_owners_for_the_same_resource()
-        {
-            var reservationService = new SqlReservationService();
-
-            // given a fixed quantity of some resource where the resource has been used
-            var word = Any.Word();
-            var ownerToken = Any.Guid().ToString();
-            var promoCode = "promo-code-" + word;
-            var reservedValue = Any.Guid().ToString();
-            var confirmationToken = Any.Guid().ToString();
-            await reservationService.Reserve(reservedValue, promoCode, reservedValue, TimeSpan.FromDays(-1));
-            await reservationService.Reserve(Any.Guid().ToString(), promoCode, reservedValue, TimeSpan.FromDays(-1));
-
-            //act
-            await reservationService.ReserveAny(
-                scope: promoCode,
-                ownerToken: ownerToken,
-                confirmationToken: confirmationToken);
-
-            //assert
-            Action reserve = () =>
-            {
-                var result = reservationService.ReserveAny(
-                    scope: promoCode,
-                    ownerToken: Any.FullName(),
-                    lease: TimeSpan.FromMinutes(2), confirmationToken: confirmationToken)
-                                               .Result;
-            };
-            reserve.ShouldThrow<DbUpdateException>();
-        }
-
-        [Test]
-        public async Task When_confirmation_token_is_used_twice_for_the_same_unconfirmed_reservation_then_ReserveAny_extends_the_lease()
-        {
-            var reservationService = new SqlReservationService();
-
-            // given a fixed quantity of some resource where the resource has been used
-            //todo:(this needs to be done via an interface rather then just calling reserve multiple times)
-            var word = Any.Word();
-            var ownerToken = Any.Guid().ToString();
-            var promoCode = "promo-code-" + word;
-            var reservedValue = Any.Guid().ToString();
-            var confirmationToken = Any.Guid().ToString();
-            await reservationService.Reserve(reservedValue, promoCode, reservedValue, TimeSpan.FromDays(-1));
-            await reservationService.Reserve(Any.Guid().ToString(), promoCode, reservedValue, TimeSpan.FromDays(-1));
-
-            //act
-            var firstAttempt = await reservationService.ReserveAny(
-                scope: promoCode,
-                ownerToken: ownerToken,
-                confirmationToken: confirmationToken);
-
-            //assert
-            var secondAttempt = await reservationService.ReserveAny(
-                scope: promoCode,
-                ownerToken: ownerToken,
-                lease: TimeSpan.FromMinutes(2),
-                confirmationToken: confirmationToken);
-
-            secondAttempt.Should()
-                         .NotBeNull()
-                         .And
-                         .Be(firstAttempt);
-        }
-
-        [Test]
-        public async Task When_ReserveAny_is_called_for_a_scope_that_has_no_entries_at_all_then_it_returns_false()
-        {
-            var reservationService = new SqlReservationService();
-
-            var value = await reservationService.ReserveAny(Any.CamelCaseName(), Any.CamelCaseName(), TimeSpan.FromMinutes(1));
-
-            value.Should().BeNull();
-        }
 
         [Test]
         public async Task When_Confirm_is_called_for_a_nonexistent_reservation_then_it_returns_false()
@@ -246,16 +121,4 @@
             value.Should().BeFalse();
         }
     }
-
-    public class UserNameConfirmer : IHaveConsequencesWhen<CustomerAccount.UserNameAcquired>
-    {
-        public void HaveConsequences(CustomerAccount.UserNameAcquired @event)
-        {
-            Configuration.Global.ReservationService.Confirm(
-                @event.UserName,
-                "UserName",
-                @event.UserName).Wait();
-        }
-    }
->>>>>>> 1bf8e214
 }