--- conflicted
+++ resolved
@@ -8,31 +8,13 @@
     /// <summary>
     /// Represents that a command has been scheduled for future execution against a specific aggregate type.
     /// </summary>
-<<<<<<< HEAD
-    public interface IScheduledCommand<in TAggregate> :
-=======
     public interface IScheduledCommand<in TTarget> :
         //IEvent,
->>>>>>> 02e0d7fd
         IScheduledCommand
     {
         /// <summary>
         /// Gets the command to be applied at a later time.
         /// </summary>
-<<<<<<< HEAD
-        ICommand<TAggregate> Command { get; }
-
-        /// <summary>
-        /// Gets the id of the aggregate to which the command will be applied when delivered.
-        /// </summary>
-        Guid AggregateId { get; }
-
-        /// <summary>
-        /// Gets the sequence number of the scheduled command.
-        /// </summary>
-        long SequenceNumber { get; }
-=======
-        ICommand<TTarget> Command { get; }
->>>>>>> 02e0d7fd
+        ICommand<TTarget> Command { get; }
     }
 }