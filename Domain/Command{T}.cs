--- conflicted
+++ resolved
@@ -2,63 +2,63 @@
 // Licensed under the MIT license. See LICENSE file in the project root for full license information.
 
 using System;
-using System.Collections.Concurrent;
-using System.Diagnostics;
+using System.Collections.Concurrent;
+using System.Diagnostics;
 using System.Linq;
 using System.Threading.Tasks;
 using Microsoft.CSharp.RuntimeBinder;
 using Microsoft.Its.Domain.Authorization;
 using Its.Validation;
-using Its.Validation.Configuration;
+using Its.Validation.Configuration;
 using Newtonsoft.Json;
 
 namespace Microsoft.Its.Domain
 {
     /// <summary>
-    /// A command that can be applied to a target to trigger some action and record an applicable state change.
+    /// A command that can be applied to an aggregate to trigger some action and record an applicable state change.
     /// </summary>
-    /// <typeparam name="TTarget">The type of the target.</typeparam>
+    /// <typeparam name="TAggregate">The type of the aggregate.</typeparam>
     [DebuggerStepThrough]
     [DebuggerDisplay("{ToString()}")]
-    public abstract class Command<TTarget> : Command, ICommand<TTarget>
-        where TTarget : class
+    public abstract class Command<TAggregate> : Command, ICommand<TAggregate>
+        where TAggregate : class
     {
         private static readonly ConcurrentDictionary<string, Type> knownTypesByName = new ConcurrentDictionary<string, Type>(StringComparer.OrdinalIgnoreCase);
         private static readonly ConcurrentDictionary<string, Type> handlerTypesByName = new ConcurrentDictionary<string, Type>(StringComparer.OrdinalIgnoreCase);
 
-        private static readonly Type[] knownTypes = Discover.ConcreteTypesDerivedFrom(typeof (ICommand<TTarget>)).ToArray();
-
-        /// <summary>
-        ///     The default authorization method used by all commands for <typeparamref name="TTarget" />.
-        /// </summary>
-        public static Func<TTarget, Command<TTarget>, bool> AuthorizeDefault = (target, command) => command.Principal.IsAuthorizedTo(command, target);
-
-        private dynamic handler;
-
-        protected Command(string etag = null) : base(etag)
-        {
-        }
-
-        /// <summary>
-        ///     Performs the action of the command upon the target.
-        /// </summary>
-        /// <param name="target">The target to which to apply the command.</param>
+        private static readonly Type[] knownTypes = Discover.ConcreteTypesDerivedFrom(typeof (ICommand<TAggregate>)).ToArray();
+
+        /// <summary>
+        ///     The default authorization method used by all commands for <typeparamref name="TAggregate" />.
+        /// </summary>
+        public static Func<TAggregate, Command<TAggregate>, bool> AuthorizeDefault = (aggregate, command) => command.Principal.IsAuthorizedTo(command, aggregate);
+
+        private dynamic handler;
+
+        protected Command(string etag = null) : base(etag)
+        {
+        }
+
+        /// <summary>
+        ///     Performs the action of the command upon the aggregate.
+        /// </summary>
+        /// <param name="aggregate">The aggregate to which to apply the command.</param>
         /// <exception cref="CommandValidationException">
-        ///     If the command cannot be applied due its state or the state of the target, it should throw a
+        ///     If the command cannot be applied due its state or the state of the aggregate, it should throw a
         ///     <see
         ///         cref="CommandValidationException" />
         ///     indicating the specifics of the failure.
         /// </exception>
-        public virtual void ApplyTo(TTarget target)
-        {
-            if (target == null)
-            {
-                throw new ArgumentNullException("target");
+        public virtual void ApplyTo(TAggregate aggregate)
+        {
+            if (aggregate == null)
+            {
+                throw new ArgumentNullException("aggregate");
             }
 
             if (!string.IsNullOrWhiteSpace(ETag))
             {
-                var eventSourced = target as IEventSourced;
+                var eventSourced = aggregate as IEventSourced;
                 if (eventSourced.HasETag(ETag))
                 {
                     return;
@@ -66,63 +66,58 @@
             }
 
             // validate that the command's state is valid in and of itself
-            var validationReport = RunAllValidations(target, false);
+            var validationReport = RunAllValidations(aggregate, false);
 
             using (CommandContext.Establish(this))
             {
                 if (validationReport.HasFailures)
                 {
-                    HandleCommandValidationFailure(target, validationReport);
+                    HandleCommandValidationFailure(aggregate, validationReport);
                 }
                 else
                 {
-                    EnactCommand(target);
-                }
-            }
-        }
-
-        /// <summary>
-        ///     Performs the action of the command upon the target.
-        /// </summary>
-        /// <param name="target">The target to which to apply the command.</param>
+                    EnactCommand(aggregate);
+                }
+            }
+        }
+
+        /// <summary>
+        ///     Performs the action of the command upon the aggregate.
+        /// </summary>
+        /// <param name="aggregate">The aggregate to which to apply the command.</param>
         /// <exception cref="CommandValidationException">
-        ///     If the command cannot be applied due its state or the state of the target, it should throw a
+        ///     If the command cannot be applied due its state or the state of the aggregate, it should throw a
         ///     <see
         ///         cref="CommandValidationException" />
         ///     indicating the specifics of the failure.
         /// </exception>
-        public virtual async Task ApplyToAsync(TTarget target)
-        {
-            if (target == null)
-            {
-                throw new ArgumentNullException("target");
+        public virtual async Task ApplyToAsync(TAggregate aggregate)
+        {
+            if (aggregate == null)
+            {
+                throw new ArgumentNullException("aggregate");
             }
 
             if (!string.IsNullOrWhiteSpace(ETag))
             {
-                var eventSourced = target as IEventSourced;
+                var eventSourced = aggregate as IEventSourced;
                 if (eventSourced.HasETag(ETag))
                 {
                     return;
                 }
             }
 
-<<<<<<< HEAD
-            // validate that the command's state is valid in and of itself
-            var validationReport = RunAllValidations(target, false);
-=======
             var validationReport = RunAllValidations(aggregate, false);
->>>>>>> 922e949c
 
             using (CommandContext.Establish(this))
             {
                 if (validationReport.HasFailures)
                 {
-                    HandleCommandValidationFailure(target, validationReport);
+                    HandleCommandValidationFailure(aggregate, validationReport);
                 }
                 else
                 {
-                    await EnactCommandAsync(target);
+                    await EnactCommandAsync(aggregate);
                 }
             }
         }
@@ -130,34 +125,34 @@
         /// <summary>
         /// Enacts the command once authorizations and validations have succeeded.
         /// </summary>
-        /// <param name="target">The target upon which to enact the command.</param>
-        protected virtual void EnactCommand(TTarget target)
-        {
-            Task.Run(() => EnactCommandAsync(target)).Wait();
+        /// <param name="aggregate">The aggregate upon which to enact the command.</param>
+        protected virtual void EnactCommand(TAggregate aggregate)
+        {
+            Task.Run(() => EnactCommandAsync(aggregate)).Wait();
         }
         
         /// <summary>
         /// Enacts the command once authorizations and validations have succeeded.
         /// </summary>
-        /// <param name="target">The target upon which to enact the command.</param>
-        protected virtual async Task EnactCommandAsync(TTarget target)
-        {
-            if (Handler == null)
-            {
-                Action enactCommand = () => ((dynamic) target).EnactCommand((dynamic) this);
-                await Task.Run(enactCommand);
-            }
-            else
-            {
-                await (Task) Handler.EnactCommand((dynamic) target, (dynamic) this);
-            }
-        }
-
+        /// <param name="aggregate">The aggregate upon which to enact the command.</param>
+        protected virtual async Task EnactCommandAsync(TAggregate aggregate)
+        {
+            if (Handler == null)
+            {
+                Action enactCommand = () => ((dynamic) aggregate).EnactCommand((dynamic) this);
+                await Task.Run(enactCommand);
+            }
+            else
+            {
+                await (Task) Handler.EnactCommand((dynamic) aggregate, (dynamic) this);
+            }
+        }
+
         private bool CommandHandlerIsRegistered()
         {
             return handlerTypesByName.GetOrAdd(CommandName, name =>
             {
-                var handlerType = CommandHandler.Type(typeof (TTarget), GetType());
+                var handlerType = CommandHandler.Type(typeof (TAggregate), GetType());
                 var handlerTypes = CommandHandler.KnownTypes.DerivedFrom(handlerType).ToArray();
 
                 var numberOfHandlerTypes = handlerTypes.Length;
@@ -180,9 +175,9 @@
             }) != null;
         }
 
-        protected virtual void HandleCommandValidationFailure(TTarget target, ValidationReport validationReport)
-        {
-            ((dynamic) target).HandleCommandValidationFailure((dynamic) this,
+        protected virtual void HandleCommandValidationFailure(TAggregate aggregate, ValidationReport validationReport)
+        {
+            ((dynamic) aggregate).HandleCommandValidationFailure((dynamic) this,
                                                       validationReport);
         }
 
@@ -199,21 +194,21 @@
             }
         }
 
-        internal void AuthorizeOrThrow(TTarget target)
-        {
-            if (!Authorize(target))
+        internal void AuthorizeOrThrow(TAggregate aggregate)
+        {
+            if (!Authorize(aggregate))
             {
                 throw new CommandAuthorizationException("Unauthorized");
             }
         }
 
-        internal ValidationReport RunAllValidations(TTarget target, bool throwOnValidationFailure = false)
-        {
-            AuthorizeOrThrow(target);
+        internal ValidationReport RunAllValidations(TAggregate aggregate, bool throwOnValidationFailure = false)
+        {
+            AuthorizeOrThrow(aggregate);
 
             if (AppliesToVersion != null)
             {
-                var eventSourced = target as IEventSourced;
+                var eventSourced = aggregate as IEventSourced;
 
                 if (eventSourced != null && AppliesToVersion != eventSourced.Version)
                 {
@@ -249,15 +244,15 @@
                 return validationReport;
             }
 
-            return ExecuteValidator(target);
-        }
-
-        private ValidationReport ExecuteValidator(TTarget target)
+            return ExecuteValidator(aggregate);
+        }
+
+        private ValidationReport ExecuteValidator(TAggregate aggregate)
         {
             return (Validator ??
-                    new ValidationRule<TTarget>(a => true)
+                    new ValidationRule<TAggregate>(a => true)
                         .WithSuccessMessage("No rules defined for " + GetType()))
-                .Execute(target);
+                .Execute(aggregate);
         }
 
         private ValidationReport ExecutePreparedCommandValidator()
@@ -284,25 +279,25 @@
         }
 
         /// <summary>
-        ///     Determines whether the command is authorized to be applied to the specified target.
-        /// </summary>
-        /// <param name="target">The target.</param>
+        ///     Determines whether the command is authorized to be applied to the specified aggregate.
+        /// </summary>
+        /// <param name="aggregate">The aggregate.</param>
         /// <returns>true if the command is authorized; otherwise, false.</returns>
-        public virtual bool Authorize(TTarget target)
-        {
-            return AuthorizeDefault(target, this);
-        }
-
-        /// <summary>
-        /// If set, requires that the command be applied to this version of the target; otherwise, <see cref="ApplyTo" /> will throw..
+        public virtual bool Authorize(TAggregate aggregate)
+        {
+            return AuthorizeDefault(aggregate, this);
+        }
+
+        /// <summary>
+        /// If set, requires that the command be applied to this version of the aggregate; otherwise, <see cref="ApplyTo" /> will throw..
         /// </summary>
         public virtual long? AppliesToVersion { get; set; }
 
         /// <summary>
-        ///     Gets a validator that can be used to check the valididty of the command against the state of the target before it is applied.
+        ///     Gets a validator that can be used to check the valididty of the command against the state of the aggregate before it is applied.
         /// </summary>
         [JsonIgnore]
-        public virtual IValidationRule<TTarget> Validator
+        public virtual IValidationRule<TAggregate> Validator
         {
             get
             {
@@ -311,7 +306,7 @@
         }
 
         /// <summary>
-        ///     Gets a validator to check the state of the command in and of itself, as distinct from an target.
+        ///     Gets a validator to check the state of the command in and of itself, as distinct from an aggregate.
         /// </summary>
         /// <remarks>
         ///     By default, this returns a <see cref="ValidationPlan{TCommand}" /> where TCommand is the command's actual type, with rules built up from any System.ComponentModel.DataAnnotations attributes applied to its properties.
@@ -347,26 +342,26 @@
                                           KnownTypes.SingleOrDefault(c => c.Name.Equals(name, StringComparison.OrdinalIgnoreCase)));
         }
 
-        public static IValidationRule<TTarget> CommandHasNotBeenApplied(ICommand command)
-        {
-            if (string.IsNullOrWhiteSpace(command.ETag) || typeof (EventSourcedAggregate).IsAssignableFrom(typeof (TTarget)))
-            {
-                return Validate.That<TTarget>(a => true)
+        public static IValidationRule<TAggregate> CommandHasNotBeenApplied(ICommand command)
+        {
+            if (string.IsNullOrWhiteSpace(command.ETag) || typeof (EventSourcedAggregate).IsAssignableFrom(typeof (TAggregate)))
+            {
+                return Validate.That<TAggregate>(a => true)
                                .WithSuccessMessage("Command is not checked for idempotency via the ETag property.");
             }
 
-            return Validate.That<TTarget>(aggregate => (aggregate as EventSourcedAggregate)
+            return Validate.That<TAggregate>(aggregate => (aggregate as EventSourcedAggregate)
                                                               .Events()
                                                               .OfType<Event>()
-                                                              .Every(e => e.ETag != command.ETag))
-                           .WithErrorMessage(string.Format("Command with ETag '{0}' has already been applied.", command.ETag));
-        }
-
-        public override string ToString()
-        {
-            return string.Format("{0}.{1}",
-                                 typeof (TTarget).Name,
-                                 CommandName);
-        }
-    }
+                                                              .Every(e => e.ETag != command.ETag))
+                           .WithErrorMessage(string.Format("Command with ETag '{0}' has already been applied.", command.ETag));
+        }
+
+        public override string ToString()
+        {
+            return string.Format("{0}.{1}",
+                                 typeof (TAggregate).Name,
+                                 CommandName);
+        }
+    }
 }